--- conflicted
+++ resolved
@@ -290,17 +290,8 @@
   }
 
   if (options && options.currency) {
-<<<<<<< HEAD
-    if (options.currency instanceof Currency) {
-      currency = options.currency;
-    } else {
-      currency = new Currency(options.currency);
-    }
-    if (options.currencyDigits) {
-=======
     currency = new Currency(options.currency);
     if (typeof options.currencyDigits !== 'undefined') {
->>>>>>> 3b1ff3db
       currencyDigits = !!options.currencyDigits;
     }
   }
